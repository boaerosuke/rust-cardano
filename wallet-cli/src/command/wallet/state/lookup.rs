use std::{result, fmt, path::{Path, PathBuf}};
use std::collections::BTreeMap;
use blockchain::{Block, BlockDate, HeaderHash};
use wallet_crypto::hdwallet;
use wallet_crypto::hdpayload;
use wallet_crypto::bip44;
use wallet_crypto::util::hex;
use wallet_crypto::tx::{TxIn, TxId, TxOut};
use wallet_crypto::coin::Coin;

use super::log::{self, Log, LogReader, LogLock};

#[derive(Debug)]
pub enum Error {
    BlocksInvalidDate,
    BlocksInvalidHash,
    HdWalletError(hdwallet::Error),
    Bip44Error(bip44::Error),
    // TODO remove from here
    WalletLogError(log::Error),
}

impl From<hdwallet::Error> for Error {
    fn from(e: hdwallet::Error) -> Self { Error::HdWalletError(e) }
}
impl From<bip44::Error> for Error {
    fn from(e: bip44::Error) -> Self { Error::Bip44Error(e) }
}
impl From<log::Error> for Error {
    fn from(e: log::Error) -> Self { Error::WalletLogError(e) }
}

pub type Result<T> = result::Result<T, Error>;

#[derive(Clone,Debug, Deserialize, Serialize)]
pub enum WalletAddr {
    Bip44(bip44::Addressing),
    Random(hdpayload::Path)
}

#[derive(Clone, Debug, Deserialize, Serialize)]
pub struct Utxo {
    pub txin: TxIn,
    pub block_addr: StatePtr,
    pub wallet_addr: WalletAddr,
    pub coin: Coin,
}

impl fmt::Display for Utxo {
    fn fmt(&self, f: &mut fmt::Formatter) -> fmt::Result {
        write!(f, "{:?} received {}Ada-Lovelace in transaction id `{}.{}' ({})",
            self.wallet_addr,
            self.coin,
            self.txin.id,
            self.txin.index,
            self.block_addr
        )
    }
}

pub type Utxos = BTreeMap<TxIn, Utxo>;

pub trait AddrLookup {
    /// given the lookup structure, return the list
    /// of matching addresses. note that for some
    /// algorithms, self mutates to optimise the next lookup query
    fn lookup(&mut self, ptr: &StatePtr, outs: &[(TxId, u32, &TxOut)]) -> Result<Vec<Utxo>>;

    /// when in the recovery phase of the implementor object, we will use this
    /// function to allow the tool to update its internal state with knowing
    /// an address is known of this wallet.
    ///
    fn acknowledge_address(&mut self, addr: &WalletAddr) -> Result<()>;
}

#[derive(Debug, Clone, Serialize, Deserialize)]
pub struct StatePtr {
    latest_addr: Option<BlockDate>,
    latest_known_hash: HeaderHash,
}
impl fmt::Display for StatePtr {
    fn fmt(&self, f: &mut fmt::Formatter) -> fmt::Result {
        if let Some(ref bd) = self.latest_addr {
            write!(f, "{}: {}", hex::encode(self.latest_known_hash.as_ref()), bd)
        } else {
            write!(f, "{}: Blockchain's genesis (The BigBang)", hex::encode(self.latest_known_hash.as_ref()))
        }
    }
}
impl StatePtr {
    pub fn new_before_genesis(before_genesis: HeaderHash) -> Self {
        StatePtr { latest_addr: None, latest_known_hash: before_genesis }
    }
    pub fn new(latest_addr: BlockDate, latest_known_hash: HeaderHash) -> Self {
        StatePtr { latest_addr: Some(latest_addr), latest_known_hash }
    }

    pub fn latest_block_date(&self) -> BlockDate {
        if let Some(ref date) = self.latest_addr {
            date.clone()
        } else {
            BlockDate::Genesis(0)
        }
    }
}

#[derive(Clone,Debug)]
pub struct State<T: AddrLookup> {
    pub ptr: StatePtr,
    pub lookup_struct: T,
    pub utxos: Utxos,
    pub wallet_name: PathBuf
}

impl <T: AddrLookup> State<T> {
    pub fn new(ptr: StatePtr, lookup_struct: T, utxos: Utxos, wallet_name: PathBuf) -> Self {
        State { ptr, lookup_struct, utxos, wallet_name }
    }

    pub fn load<P: AsRef<Path>>(wallet_name: P, mut ptr: StatePtr, mut lookup_struct: T) -> Result<Self> {
        let lock = LogLock::acquire_wallet_log_lock(wallet_name.as_ref())?;
        let mut utxos = Utxos::new();

        match LogReader::open(lock) {
            Err(log::Error::LogNotFound) => {},
            Err(err) => return Err(Error::from(err)),
            Ok(mut logs) => {
                while let Some(log) = logs.next()? {
                    match log {
                        Log::Checkpoint(known_ptr) => ptr = known_ptr,
                        Log::ReceivedFund(utxo) => {
                            lookup_struct.acknowledge_address(&utxo.wallet_addr)?;
                            ptr = utxo.block_addr.clone();
                            utxos.insert(utxo.txin.clone(), utxo);
                        },
                        Log::SpentFund(utxo) => {
<<<<<<< HEAD
                            utxos.remove(&utxo.txin);
=======
                            lookup_struct.acknowledge_address(&utxo.wallet_addr)?;
                            utxos.remove(&(utxo.txid, utxo.offset));
>>>>>>> bbb30584
                        },
                    }
                }
            }
        }

        Ok(Self::new(ptr, lookup_struct, utxos, wallet_name.as_ref().to_path_buf()))
    }

    /// update a given state with a set of blocks.
    ///
    /// The blocks need to be in blockchain order,
    /// and correctly refer to each other, otherwise
    /// an error is emitted
    pub fn forward(&mut self, blocks: &[Block]) -> Result<Vec<Log>> {
        let mut events = Vec::new();
        for block in blocks {
            let hdr = block.get_header();
            let date = hdr.get_blockdate();
            if let Some(ref latest_addr) = self.ptr.latest_addr {
                if latest_addr >= &date {
                    return Err(Error::BlocksInvalidDate)
                }
            }
            let current_ptr = StatePtr {
                latest_known_hash: hdr.compute_hash(),
                latest_addr:       Some(hdr.get_blockdate())
            };
            // TODO verify the chain also

            match block.get_transactions() {
                None => {},
                Some(txs) => {
                    // cache if we have local utxos.
                    let has_local_utxo = ! self.utxos.is_empty();

                    // gather all the outputs for reception
                    let mut all_outputs = Vec::new();
                    let mut index = 0;
                    for txaux in txs.iter() {
                        let txid = txaux.tx.id();
                        // only do the input loop if we have local utxos
                        if has_local_utxo {
                            for txin in txaux.tx.inputs.iter() {
                                match self.utxos.remove(&txin) {
                                    None => {},
                                    Some(utxo) => {
                                        // TODO verify signature
                                        events.push(Log::SpentFund(utxo))
                                    },
                                }
                            }
                        }
                        for o in txaux.tx.outputs.iter() {
                            all_outputs.push((txid, index, o))
                        }
                        index += 1;
                    }

                    let found_utxos = self.lookup_struct.lookup(&current_ptr, &all_outputs[..])?;
                    for utxo in found_utxos {
                        events.push(Log::ReceivedFund(utxo.clone()));
                        self.utxos.insert(utxo.txin.clone(), utxo);
                    }

                    // utxo
                },
            }
            // update the state
            self.ptr = current_ptr;

            if date.is_genesis() {
                events.push(Log::Checkpoint(self.ptr.clone()));
            }
        }
        Ok(events)
    }
}<|MERGE_RESOLUTION|>--- conflicted
+++ resolved
@@ -134,12 +134,8 @@
                             utxos.insert(utxo.txin.clone(), utxo);
                         },
                         Log::SpentFund(utxo) => {
-<<<<<<< HEAD
+                            lookup_struct.acknowledge_address(&utxo.wallet_addr)?;
                             utxos.remove(&utxo.txin);
-=======
-                            lookup_struct.acknowledge_address(&utxo.wallet_addr)?;
-                            utxos.remove(&(utxo.txid, utxo.offset));
->>>>>>> bbb30584
                         },
                     }
                 }
